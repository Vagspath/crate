--- conflicted
+++ resolved
@@ -14,11 +14,7 @@
  * License for the specific language governing permissions and limitations
  * under the License.
  *
-<<<<<<< HEAD
  * However, if you have executed another commercial license agreement
-=======
- * However, if you have executed any another commercial license agreement
->>>>>>> 4c0d9c68
  * with Crate these terms will supersede the license and you may use the
  * software solely pursuant to the terms of the relevant commercial agreement.
  */
