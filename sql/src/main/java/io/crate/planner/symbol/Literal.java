--- conflicted
+++ resolved
@@ -19,15 +19,9 @@
 
         switch (type) {
             case BYTE:
-<<<<<<< HEAD
-                return new ByteLiteral(((Number) value).intValue());
-            case SHORT:
-                return new ShortLiteral(((Number) value).intValue());
-=======
                 return new ByteLiteral(((Number) value).longValue());
             case SHORT:
                 return new ShortLiteral(((Number) value).longValue());
->>>>>>> 5bf71eb7
             case INTEGER:
                 return new IntegerLiteral(((Number) value).longValue());
             case TIMESTAMP:
